#!/usr/bin/env python3
from whisper_online import *

import sys
import argparse
import os
import logging
import numpy as np

parser = argparse.ArgumentParser()

# server options
parser.add_argument("--host", type=str, default='localhost')
parser.add_argument("--port", type=int, default=43007)
parser.add_argument("--warmup-file", type=str, dest="warmup_file", 
        help="The path to a speech audio wav file to warm up Whisper so that the very first chunk processing is fast. It can be e.g. https://github.com/ggerganov/whisper.cpp/raw/master/samples/jfk.wav .")

parser.add_argument("-l", "--log-level", dest="log_level", 
                    choices=['DEBUG', 'INFO', 'WARNING', 'ERROR', 'CRITICAL'],
                    help="Set the log level",
                    default='INFO')


# options from whisper_online
add_shared_args(parser)
args = parser.parse_args()

if args.log_level:
    logging.basicConfig(format='whisper-server-%(levelname)s: %(message)s',
                        level=getattr(logging, args.log_level))

# setting whisper object by args 

SAMPLING_RATE = 16000

size = args.model
language = args.lan
<<<<<<< HEAD

asr = asr_factory(args)

if args.task == "translate":
    asr.set_translate_task()
    tgt_language = "en"
else:
    tgt_language = language

=======
asr, online = asr_factory(args)
>>>>>>> dcddb17d
min_chunk = args.min_chunk_size


if args.buffer_trimming == "sentence":
    tokenizer = create_tokenizer(tgt_language)
else:
    tokenizer = None
online = OnlineASRProcessor(asr,tokenizer,buffer_trimming=(args.buffer_trimming, args.buffer_trimming_sec))

<<<<<<< HEAD


demo_audio_path = "cs-maji-2.16k.wav"
if os.path.exists(demo_audio_path):
    # load the audio into the LRU cache before we start the timer
    logging.debug(f"Warming up on {demo_audio_path}")
    a = load_audio_chunk(demo_audio_path,0,1)

    # TODO: it should be tested whether it's meaningful
    # warm up the ASR, because the very first transcribe takes much more time than the other
    asr.transcribe(a)
    logging.debug("Whisper is warmed up")
else:
    logging.debug("Whisper is not warmed up")
=======
# warm up the ASR because the very first transcribe takes more time than the others. 
# Test results in https://github.com/ufal/whisper_streaming/pull/81
msg = "Whisper is not warmed up. The first chunk processing may take longer."
if args.warmup_file:
    if os.path.isfile(args.warmup_file):
        a = load_audio_chunk(args.warmup_file,0,1)
        asr.transcribe(a)
        print("INFO: Whisper is warmed up.",file=sys.stderr)
    else:
        print("WARNING: The warm up file is not available. "+msg,file=sys.stderr)
else:
    print("WARNING: " + msg, file=sys.stderr)
>>>>>>> dcddb17d


######### Server objects

import line_packet
import socket

class Connection:
    '''it wraps conn object'''
    PACKET_SIZE = 65536

    def __init__(self, conn):
        self.conn = conn
        self.last_line = ""

        self.conn.setblocking(True)

    def send(self, line):
        '''it doesn't send the same line twice, because it was problematic in online-text-flow-events'''
        if line == self.last_line:
            return
        line_packet.send_one_line(self.conn, line)
        self.last_line = line

    def receive_lines(self):
        in_line = line_packet.receive_lines(self.conn)
        return in_line

    def non_blocking_receive_audio(self):
        r = self.conn.recv(self.PACKET_SIZE)
        return r


import io
import soundfile

# wraps socket and ASR object, and serves one client connection. 
# next client should be served by a new instance of this object
class ServerProcessor:

    def __init__(self, c, online_asr_proc, min_chunk):
        self.connection = c
        self.online_asr_proc = online_asr_proc
        self.min_chunk = min_chunk

        self.last_end = None

    def receive_audio_chunk(self):
        # receive all audio that is available by this time
        # blocks operation if less than self.min_chunk seconds is available
        # unblocks if connection is closed or a chunk is available
        out = []
        while sum(len(x) for x in out) < self.min_chunk*SAMPLING_RATE:
            raw_bytes = self.connection.non_blocking_receive_audio()
            if not raw_bytes:
                break
            sf = soundfile.SoundFile(io.BytesIO(raw_bytes), channels=1,endian="LITTLE",samplerate=SAMPLING_RATE, subtype="PCM_16",format="RAW")
            audio, _ = librosa.load(sf,sr=SAMPLING_RATE,dtype=np.float32)
            out.append(audio)
        if not out:
            return None
        return np.concatenate(out)

    def format_output_transcript(self,o):
        # output format in stdout is like:
        # 0 1720 Takhle to je
        # - the first two words are:
        #    - beg and end timestamp of the text segment, as estimated by Whisper model. The timestamps are not accurate, but they're useful anyway
        # - the next words: segment transcript

        # This function differs from whisper_online.output_transcript in the following:
        # succeeding [beg,end] intervals are not overlapping because ELITR protocol (implemented in online-text-flow events) requires it.
        # Therefore, beg, is max of previous end and current beg outputed by Whisper.
        # Usually it differs negligibly, by appx 20 ms.

        if o[0] is not None:
            beg, end = o[0]*1000,o[1]*1000
            if self.last_end is not None:
                beg = max(beg, self.last_end)

            self.last_end = end
            print("%1.0f %1.0f %s" % (beg,end,o[2]),flush=True,file=sys.stderr)
            return "%1.0f %1.0f %s" % (beg,end,o[2])
        else:
            # No text, so no output
            return None

    def send_result(self, o):
        msg = self.format_output_transcript(o)
        if msg is not None:
            self.connection.send(msg)

    def process(self):
        # handle one client connection
        self.online_asr_proc.init()
        while True:
            a = self.receive_audio_chunk()
            if a is None:
                break
            self.online_asr_proc.insert_audio_chunk(a)
            o = online.process_iter()
            try:
                self.send_result(o)
            except BrokenPipeError:
                logging.info("broken pipe -- connection closed?")
                break

#        o = online.finish()  # this should be working
#        self.send_result(o)



# server loop

with socket.socket(socket.AF_INET, socket.SOCK_STREAM) as s:
    s = socket.socket(socket.AF_INET, socket.SOCK_STREAM)
    s.bind((args.host, args.port))
    s.listen(1)
    logging.info('Listening on'+str((args.host, args.port)))
    while True:
        conn, addr = s.accept()
        logging.info('Connected to client on {}'.format(addr))
        connection = Connection(conn)
        proc = ServerProcessor(connection, online, min_chunk)
        proc.process()
        conn.close()
        logging.info('Connection to client closed')
logging.info('Connection closed, terminating.')<|MERGE_RESOLUTION|>--- conflicted
+++ resolved
@@ -35,19 +35,7 @@
 
 size = args.model
 language = args.lan
-<<<<<<< HEAD
-
-asr = asr_factory(args)
-
-if args.task == "translate":
-    asr.set_translate_task()
-    tgt_language = "en"
-else:
-    tgt_language = language
-
-=======
 asr, online = asr_factory(args)
->>>>>>> dcddb17d
 min_chunk = args.min_chunk_size
 
 
@@ -57,22 +45,6 @@
     tokenizer = None
 online = OnlineASRProcessor(asr,tokenizer,buffer_trimming=(args.buffer_trimming, args.buffer_trimming_sec))
 
-<<<<<<< HEAD
-
-
-demo_audio_path = "cs-maji-2.16k.wav"
-if os.path.exists(demo_audio_path):
-    # load the audio into the LRU cache before we start the timer
-    logging.debug(f"Warming up on {demo_audio_path}")
-    a = load_audio_chunk(demo_audio_path,0,1)
-
-    # TODO: it should be tested whether it's meaningful
-    # warm up the ASR, because the very first transcribe takes much more time than the other
-    asr.transcribe(a)
-    logging.debug("Whisper is warmed up")
-else:
-    logging.debug("Whisper is not warmed up")
-=======
 # warm up the ASR because the very first transcribe takes more time than the others. 
 # Test results in https://github.com/ufal/whisper_streaming/pull/81
 msg = "Whisper is not warmed up. The first chunk processing may take longer."
@@ -85,7 +57,6 @@
         print("WARNING: The warm up file is not available. "+msg,file=sys.stderr)
 else:
     print("WARNING: " + msg, file=sys.stderr)
->>>>>>> dcddb17d
 
 
 ######### Server objects
